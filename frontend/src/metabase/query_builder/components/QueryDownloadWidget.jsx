import React from "react";
import PropTypes from "prop-types";

import { t } from "c-3po";
import { parse as urlParse } from "url";
import querystring from "querystring";

import PopoverWithTrigger from "metabase/components/PopoverWithTrigger.jsx";
import Icon from "metabase/components/Icon.jsx";
import DownloadButton from "metabase/components/DownloadButton.jsx";
import Tooltip from "metabase/components/Tooltip.jsx";

import FieldSet from "metabase/components/FieldSet.jsx";

import * as Urls from "metabase/lib/urls";

import _ from "underscore";
import cx from "classnames";

const EXPORT_FORMATS = ["csv", "xlsx", "json"];

<<<<<<< HEAD
const QueryDownloadWidget = ({ className, card, result, uuid, token, dashcardId, parameters }) =>
    <PopoverWithTrigger
        triggerElement={
            <Tooltip tooltip="Download full results">
                <Icon title="Download this data" name="downarrow" size={16} />
            </Tooltip>
        }
        triggerClasses={cx(className, "text-brand-hover")}
    >
        <div className="p2" style={{ maxWidth: 320 }}>
            <h4>Download full results</h4>
            { result.data!=null && result.data.rows_truncated != null &&
                <FieldSet className="my2 text-gold border-gold" legend="Warning">
                    <div className="my1">Your answer has a large number of rows so it could take awhile to download.</div>
                    <div>The maximum download size is 1 million rows.</div>
                </FieldSet>
            }
            <div className="flex flex-row mt2">
                {EXPORT_FORMATS.map(type =>
                    dashcardId && token ?
                        <DashboardEmbedQueryButton key={type} type={type} dashcardId={dashcardId} token={token} card={card} parameters={parameters} className="mr1 text-uppercase text-default" />
                    : uuid ?
                        <PublicQueryButton key={type} type={type} uuid={uuid} className="mr1 text-uppercase text-default" />
                    : token ?
                        <EmbedQueryButton key={type} type={type} token={token} className="mr1 text-uppercase text-default" />
                    : card && card.id ?
                        <SavedQueryButton key={type} type={type} card={card} result={result} className="mr1 text-uppercase text-default" />
                    : card && !card.id ?
                        <UnsavedQueryButton key={type} type={type} card={card} result={result} className="mr1 text-uppercase text-default" />
                    :
                      null
                )}
            </div>
        </div>
    </PopoverWithTrigger>
=======
const QueryDownloadWidget = ({ className, card, result, uuid, token }) => (
  <PopoverWithTrigger
    triggerElement={
      <Tooltip tooltip={t`Download full results`}>
        <Icon title={t`Download this data`} name="downarrow" size={16} />
      </Tooltip>
    }
    triggerClasses={cx(className, "text-brand-hover")}
  >
    <div className="p2" style={{ maxWidth: 320 }}>
      <h4>{t`Download full results`}</h4>
      {result.data.rows_truncated != null && (
        <FieldSet className="my2 text-gold border-gold" legend={t`Warning`}>
          <div className="my1">{t`Your answer has a large number of rows so it could take a while to download.`}</div>
          <div>{t`The maximum download size is 1 million rows.`}</div>
        </FieldSet>
      )}
      <div className="flex flex-row mt2">
        {EXPORT_FORMATS.map(
          type =>
            uuid ? (
              <PublicQueryButton
                key={type}
                type={type}
                uuid={uuid}
                result={result}
                className="mr1 text-uppercase text-default"
              />
            ) : token ? (
              <EmbedQueryButton
                key={type}
                type={type}
                token={token}
                className="mr1 text-uppercase text-default"
              />
            ) : card && card.id ? (
              <SavedQueryButton
                key={type}
                type={type}
                card={card}
                result={result}
                className="mr1 text-uppercase text-default"
              />
            ) : card && !card.id ? (
              <UnsavedQueryButton
                key={type}
                type={type}
                card={card}
                result={result}
                className="mr1 text-uppercase text-default"
              />
            ) : null,
        )}
      </div>
    </div>
  </PopoverWithTrigger>
);
>>>>>>> e9cdecfe

const UnsavedQueryButton = ({
  className,
  type,
  result: { json_query },
  card,
}) => (
  <DownloadButton
    className={className}
    url={`api/dataset/${type}`}
    params={{ query: JSON.stringify(_.omit(json_query, "constraints")) }}
    extensions={[type]}
  >
    {type}
  </DownloadButton>
);

const SavedQueryButton = ({
  className,
  type,
  result: { json_query },
  card,
}) => (
  <DownloadButton
    className={className}
    url={`api/card/${card.id}/query/${type}`}
    params={{ parameters: JSON.stringify(json_query.parameters) }}
    extensions={[type]}
  >
    {type}
  </DownloadButton>
);

const PublicQueryButton = ({
  className,
  type,
  uuid,
  result: { json_query },
}) => (
  <DownloadButton
    className={className}
    method="GET"
    url={Urls.publicQuestion(uuid, type)}
    params={{ parameters: JSON.stringify(json_query.parameters) }}
    extensions={[type]}
  >
    {type}
  </DownloadButton>
);

const EmbedQueryButton = ({ className, type, token }) => {
  // Parse the query string part of the URL (e.g. the `?key=value` part) into an object. We need to pass them this
  // way to the `DownloadButton` because it's a form which means we need to insert a hidden `<input>` for each param
  // we want to pass along. For whatever wacky reason the /api/embed endpoint expect params like ?key=value instead
  // of like ?params=<json-encoded-params-array> like the other endpoints do.
  const query = urlParse(window.location.href).query; // get the part of the URL that looks like key=value
  const params = query && querystring.parse(query); // expand them out into a map

  return (
    <DownloadButton
      className={className}
      method="GET"
      url={Urls.embedCard(token, type)}
      params={params}
      extensions={[type]}
    >
      {type}
    </DownloadButton>
  );
};

const DashboardEmbedQueryButton = ({ className, type, dashcardId, token, card, parameters }) =>
    <DownloadButton
        className={className}
        method="GET"
        url={`/api/embed/dashboard/${token}/dashcard/${dashcardId}/cards/${type}`}
        extensions={[type]}
        params={parameters}
    >
        {type}
    </DownloadButton>

QueryDownloadWidget.propTypes = {
  className: PropTypes.string,
  card: PropTypes.object,
  result: PropTypes.object,
  uuid: PropTypes.string,
};

export default QueryDownloadWidget;<|MERGE_RESOLUTION|>--- conflicted
+++ resolved
@@ -19,64 +19,37 @@
 
 const EXPORT_FORMATS = ["csv", "xlsx", "json"];
 
-<<<<<<< HEAD
 const QueryDownloadWidget = ({ className, card, result, uuid, token, dashcardId, parameters }) =>
     <PopoverWithTrigger
         triggerElement={
-            <Tooltip tooltip="Download full results">
-                <Icon title="Download this data" name="downarrow" size={16} />
+      <Tooltip tooltip={t`Download full results`}>
+        <Icon title={t`Download this data`} name="downarrow" size={16} />
             </Tooltip>
         }
         triggerClasses={cx(className, "text-brand-hover")}
     >
         <div className="p2" style={{ maxWidth: 320 }}>
-            <h4>Download full results</h4>
-            { result.data!=null && result.data.rows_truncated != null &&
-                <FieldSet className="my2 text-gold border-gold" legend="Warning">
-                    <div className="my1">Your answer has a large number of rows so it could take awhile to download.</div>
-                    <div>The maximum download size is 1 million rows.</div>
-                </FieldSet>
-            }
-            <div className="flex flex-row mt2">
-                {EXPORT_FORMATS.map(type =>
-                    dashcardId && token ?
-                        <DashboardEmbedQueryButton key={type} type={type} dashcardId={dashcardId} token={token} card={card} parameters={parameters} className="mr1 text-uppercase text-default" />
-                    : uuid ?
-                        <PublicQueryButton key={type} type={type} uuid={uuid} className="mr1 text-uppercase text-default" />
-                    : token ?
-                        <EmbedQueryButton key={type} type={type} token={token} className="mr1 text-uppercase text-default" />
-                    : card && card.id ?
-                        <SavedQueryButton key={type} type={type} card={card} result={result} className="mr1 text-uppercase text-default" />
-                    : card && !card.id ?
-                        <UnsavedQueryButton key={type} type={type} card={card} result={result} className="mr1 text-uppercase text-default" />
-                    :
-                      null
-                )}
-            </div>
-        </div>
-    </PopoverWithTrigger>
-=======
-const QueryDownloadWidget = ({ className, card, result, uuid, token }) => (
-  <PopoverWithTrigger
-    triggerElement={
-      <Tooltip tooltip={t`Download full results`}>
-        <Icon title={t`Download this data`} name="downarrow" size={16} />
-      </Tooltip>
-    }
-    triggerClasses={cx(className, "text-brand-hover")}
-  >
-    <div className="p2" style={{ maxWidth: 320 }}>
       <h4>{t`Download full results`}</h4>
-      {result.data.rows_truncated != null && (
+      {result.data!=null && result.data.rows_truncated != null && (
         <FieldSet className="my2 text-gold border-gold" legend={t`Warning`}>
           <div className="my1">{t`Your answer has a large number of rows so it could take a while to download.`}</div>
           <div>{t`The maximum download size is 1 million rows.`}</div>
-        </FieldSet>
+                </FieldSet>
       )}
-      <div className="flex flex-row mt2">
+            <div className="flex flex-row mt2">
         {EXPORT_FORMATS.map(
           type =>
-            uuid ? (
+            dashcardId && token ? (
+              <DashboardEmbedQueryButton
+                key={type}
+                type={type}
+                dashcardId={dashcardId}
+                token={token}
+                card={card}
+                parameters={parameters}
+                className="mr1 text-uppercase text-default"
+              />
+            ) : uuid ? (
               <PublicQueryButton
                 key={type}
                 type={type}
@@ -108,12 +81,11 @@
                 className="mr1 text-uppercase text-default"
               />
             ) : null,
-        )}
-      </div>
-    </div>
-  </PopoverWithTrigger>
-);
->>>>>>> e9cdecfe
+                )}
+            </div>
+        </div>
+    </PopoverWithTrigger>
+;
 
 const UnsavedQueryButton = ({
   className,
@@ -121,14 +93,14 @@
   result: { json_query },
   card,
 }) => (
-  <DownloadButton
-    className={className}
-    url={`api/dataset/${type}`}
-    params={{ query: JSON.stringify(_.omit(json_query, "constraints")) }}
-    extensions={[type]}
-  >
-    {type}
-  </DownloadButton>
+    <DownloadButton
+        className={className}
+        url={`api/dataset/${type}`}
+        params={{ query: JSON.stringify(_.omit(json_query, "constraints")) }}
+        extensions={[type]}
+    >
+        {type}
+    </DownloadButton>
 );
 
 const SavedQueryButton = ({
@@ -137,14 +109,14 @@
   result: { json_query },
   card,
 }) => (
-  <DownloadButton
-    className={className}
-    url={`api/card/${card.id}/query/${type}`}
-    params={{ parameters: JSON.stringify(json_query.parameters) }}
-    extensions={[type]}
-  >
-    {type}
-  </DownloadButton>
+    <DownloadButton
+        className={className}
+        url={`api/card/${card.id}/query/${type}`}
+        params={{ parameters: JSON.stringify(json_query.parameters) }}
+        extensions={[type]}
+    >
+        {type}
+    </DownloadButton>
 );
 
 const PublicQueryButton = ({
@@ -153,15 +125,15 @@
   uuid,
   result: { json_query },
 }) => (
-  <DownloadButton
-    className={className}
-    method="GET"
+    <DownloadButton
+        className={className}
+        method="GET"
     url={Urls.publicQuestion(uuid, type)}
     params={{ parameters: JSON.stringify(json_query.parameters) }}
-    extensions={[type]}
-  >
-    {type}
-  </DownloadButton>
+        extensions={[type]}
+    >
+        {type}
+    </DownloadButton>
 );
 
 const EmbedQueryButton = ({ className, type, token }) => {
@@ -174,13 +146,13 @@
 
   return (
     <DownloadButton
-      className={className}
-      method="GET"
-      url={Urls.embedCard(token, type)}
+        className={className}
+        method="GET"
+        url={Urls.embedCard(token, type)}
       params={params}
-      extensions={[type]}
+        extensions={[type]}
     >
-      {type}
+        {type}
     </DownloadButton>
   );
 };
@@ -197,9 +169,9 @@
     </DownloadButton>
 
 QueryDownloadWidget.propTypes = {
-  className: PropTypes.string,
-  card: PropTypes.object,
-  result: PropTypes.object,
+    className: PropTypes.string,
+    card: PropTypes.object,
+    result: PropTypes.object,
   uuid: PropTypes.string,
 };
 
