import React, { Component } from "react";
import PropTypes from "prop-types";
import { t } from 'c-3po';
import Icon from "metabase/components/Icon.jsx";
import PopoverWithTrigger from "metabase/components/PopoverWithTrigger.jsx";
import AccordianList from "metabase/components/AccordianList.jsx";
import LoadingAndErrorWrapper from "metabase/components/LoadingAndErrorWrapper"

import { isQueryable } from 'metabase/lib/table';
import { titleize, humanize } from 'metabase/lib/formatting';

import _ from "underscore";

export default class DataSelector extends Component {

    constructor(props) {
        super()
        this.state = {
            databases: null,
            selectedSchema: null,
            showTablePicker: true,
            showSegmentPicker: props.segments && props.segments.length > 0
        }
    }

    static propTypes = {
        datasetQuery: PropTypes.object.isRequired,
        databases: PropTypes.array.isRequired,
        tables: PropTypes.array,
        segments: PropTypes.array,
        disabledTableIds: PropTypes.array,
        disabledSegmentIds: PropTypes.array,
        setDatabaseFn: PropTypes.func.isRequired,
        setSourceTableFn: PropTypes.func,
        setSourceSegmentFn: PropTypes.func,
        isInitiallyOpen: PropTypes.bool
    };

    static defaultProps = {
        isInitiallyOpen: false,
        includeTables: false
    };

    componentWillMount() {
        this.componentWillReceiveProps(this.props);
        if (this.props.databases.length === 1 && !this.props.segments) {
            setTimeout(() => this.onChangeDatabase(0));
        }
    }

    componentWillReceiveProps(newProps) {
        let tableId = newProps.datasetQuery.query && newProps.datasetQuery.query.source_table;
        let selectedSchema;
        // augment databases with schemas
        let databases = newProps.databases && newProps.databases.map(database => {
            let schemas = {};
            for (let table of database.tables.filter(isQueryable)) {
                let name = table.schema || "";
                schemas[name] = schemas[name] || {
                    name: titleize(humanize(name)),
                    database: database,
                    tables: []
                }
                schemas[name].tables.push(table);
                if (table.id === tableId) {
                    selectedSchema = schemas[name];
                }
            }
            schemas = Object.values(schemas);
            // Hide the schema name if there is only one schema
            if (schemas.length === 1) {
                schemas[0].name = "";
            }
            return {
                ...database,
                schemas: schemas.sort((a, b) => a.name.localeCompare(b.name))
            };
        });
        this.setState({ databases });
        if (selectedSchema != undefined) {
            this.setState({ selectedSchema,  })
        }
    }

    onChangeTable = (item) => {
        if (item.table != null) {
            this.props.setSourceTableFn(item.table.id);
        } else if (item.database != null) {
            this.props.setDatabaseFn(item.database.id);
        }
        this.refs.popover.toggle();
    }

    onChangeSegment = (item) => {
        if (item.segment != null) {
            this.props.setSourceSegmentFn(item.segment.id);
        }

        this.refs.popover.toggle();
    }

    onChangeSchema = (schema) => {
        this.setState({
            selectedSchema: schema,
            showTablePicker: true
        });
    }

    onChangeSegmentSection = () => {
        this.setState({
            showSegmentPicker: true
        });
    }

    onBack = () => {
        this.setState({
            showTablePicker: false,
            showSegmentPicker: false
        });
    }

    onChangeDatabase = (index) => {
        let database = this.state.databases[index];
        let schema = database && (database.schemas.length > 1 ? null : database.schemas[0]);
        if (database && database.tables.length === 0) {
            schema = {
                database: database,
                name: "",
                tables: []
            };
        }
        this.setState({
            selectedSchema: schema,
            showTablePicker: !!schema
        });
    }

    getSegmentId() {
        return this.props.datasetQuery.segment;
    }

    getDatabaseId() {
        return this.props.datasetQuery.database;
    }

    getTableId() {
        return this.props.datasetQuery.query && this.props.datasetQuery.query.source_table;
    }

    renderDatabasePicker = ({ maxHeight }) => {
        const { databases } = this.state;

        if (databases.length === 0) {
            return <LoadingAndErrorWrapper loading />;
        }

        let sections = [{
            items: databases.map(database => ({
                name: database.name,
                database: database
            }))
        }];

        return (
            <AccordianList
                id="DatabasePicker"
                key="databasePicker"
                className="text-brand"
                maxHeight={maxHeight}
                sections={sections}
                onChange={this.onChangeTable}
                itemIsSelected={(item) => this.getDatabaseId() === item.database.id}
                renderItemIcon={() => <Icon className="Icon text-default" name="database" size={18} />}
                showItemArrows={false}
            />
        );
    }

    renderDatabaseSchemaPicker = ({ maxHeight }) => {
        const { databases, selectedSchema } = this.state;

        if (databases.length === 0) {
            return <LoadingAndErrorWrapper loading />;
        }

        let sections = databases
            .map(database => ({
                name: database.name,
                items: database.schemas.length > 1 ? database.schemas : [],
                className: database.is_saved_questions ? "bg-slate-extra-light" : null,
                icon: database.is_saved_questions ? 'all' : 'database'
            }));

        let openSection = selectedSchema && _.findIndex(databases, (db) => _.find(db.schemas, selectedSchema));
        if (openSection >= 0 && databases[openSection] && databases[openSection].schemas.length === 1) {
            openSection = -1;
        }

        return (
            <div>
                <AccordianList
                    id="DatabaseSchemaPicker"
                    key="databaseSchemaPicker"
                    className="text-brand"
                    maxHeight={maxHeight}
                    sections={sections}
                    onChange={this.onChangeSchema}
                    onChangeSection={this.onChangeDatabase}
                    itemIsSelected={(schema) => this.state.selectedSchema === schema}
                    renderSectionIcon={item =>
                        <Icon
                            className="Icon text-default"
                            name={item.icon}
                            size={18}
                        />
                    }
                    renderItemIcon={() => <Icon name="folder" size={16} />}
                    initiallyOpenSection={openSection}
                    showItemArrows={true}
                    alwaysTogglable={true}
                />
            </div>
        );
    }

    renderSegmentAndDatabasePicker = ({ maxHeight }) => {
        const { selectedSchema } = this.state;

        const segmentItem = [{ name: 'Segments', items: [], icon: 'segment'}];

        const sections = segmentItem.concat(this.state.databases.map(database => {
            return {
                name: database.name,
                items: database.schemas.length > 1 ? database.schemas : []
            };
        }));

        // FIXME: this seems a bit brittle and hard to follow
        let openSection = selectedSchema && (_.findIndex(this.state.databases, (db) => _.find(db.schemas, selectedSchema)) + segmentItem.length);
        if (openSection >= 0 && this.state.databases[openSection - segmentItem.length] && this.state.databases[openSection - segmentItem.length].schemas.length === 1) {
            openSection = -1;
        }

        return (
            <AccordianList
                id="SegmentAndDatabasePicker"
                key="segmentAndDatabasePicker"
                className="text-brand"
                maxHeight={maxHeight}
                sections={sections}
                onChange={this.onChangeSchema}
                onChangeSection={(index) => index === 0 ?
                    this.onChangeSegmentSection() :
                    this.onChangeDatabase(index - segmentItem.length)
                }
                itemIsSelected={(schema) => this.state.selectedSchema === schema}
                renderSectionIcon={(section, sectionIndex) => <Icon className="Icon text-default" name={section.icon || "database"} size={18} />}
                renderItemIcon={() => <Icon name="folder" size={16} />}
                initiallyOpenSection={openSection}
                showItemArrows={true}
                alwaysTogglable={true}
            />
        );
    }

    renderTablePicker = ({ maxHeight }) => {
        const schema = this.state.selectedSchema;

        const isSavedQuestionList = schema.database.is_saved_questions;

        const hasMultipleDatabases = this.props.databases.length > 1;
        const hasMultipleSchemas = schema && schema.database && _.uniq(schema.database.tables, (t) => t.schema).length > 1;
        const hasSegments = !!this.props.segments;
        const hasMultipleSources = hasMultipleDatabases || hasMultipleSchemas || hasSegments;

        let header = (
            <div className="flex flex-wrap align-center">
                <span className="flex align-center text-brand-hover cursor-pointer" onClick={hasMultipleSources && this.onBack}>
                    {hasMultipleSources && <Icon name="chevronleft" size={18} /> }
                    <span className="ml1">{schema.database.name}</span>
                </span>
                { schema.name && <span className="ml1 text-slate">- {schema.name}</span>}
            </div>
        );

        if (schema.tables.length === 0) {
            // this is a database with no tables!
            return (
                <section className="List-section List-section--open" style={{width: 300}}>
                    <div className="p1 border-bottom">
                        <div className="px1 py1 flex align-center">
                            <h3 className="text-default">{header}</h3>
                        </div>
                    </div>
                    <div className="p4 text-centered">{t`No tables found in this database.`}</div>
                </section>
            );
        } else {
            let sections = [{
                name: header,
                items: schema.tables
                    .map(table => ({
                        name: table.display_name,
                        disabled: this.props.disabledTableIds && this.props.disabledTableIds.includes(table.id),
                        table: table,
                        database: schema.database
                    }))
            }];
            return (
                <div style={{ width: 300 }}>
                    <AccordianList
                        id="TablePicker"
                        key="tablePicker"
                        className="text-brand"
                        maxHeight={maxHeight}
                        sections={sections}
                        searchable
                        onChange={this.onChangeTable}
                        itemIsSelected={(item) => item.table ? item.table.id === this.getTableId() : false}
                        itemIsClickable={(item) => item.table && !item.disabled}
                        renderItemIcon={(item) => item.table ? <Icon name="table2" size={18} /> : null}
                    />
                    { isSavedQuestionList && (
<<<<<<< HEAD
                        <div className="bg-slate-extra-light p2 text-centered border-top">
                            Is a question missing?
                            <a href="http://metabase.com/docs/latest/users-guide/04-asking-questions.html#source-data" className="block link">Learn more about nested queries</a>
=======
                        <div className="bg-slate-extra-light p2 text-centered">
                            {t`Is a question missing?`}
                            <a href="http://metabase.com/docs/latest/users-guide/04-asking-questions.html#source-data" className="block link">{t`Learn more about nested queries`}</a>
>>>>>>> 46f91c4a
                        </div>
                    )}
                </div>
            );
        }
    }

    //TODO: refactor this. lots of shared code with renderTablePicker = () =>
    renderSegmentPicker = ({ maxHeight }) => {
        const { segments } = this.props;
        const header = (
            <span className="flex align-center">
                <span className="flex align-center text-slate cursor-pointer" onClick={this.onBack}>
                    <Icon name="chevronleft" size={18} />
                    <span className="ml1">{t`Segments`}</span>
                </span>
            </span>
        );

        if (!segments || segments.length === 0) {
            return (
                <section className="List-section List-section--open" style={{width: '300px'}}>
                    <div className="p1 border-bottom">
                        <div className="px1 py1 flex align-center">
                            <h3 className="text-default">{header}</h3>
                        </div>
                    </div>
                    <div className="p4 text-centered">{t`No segments were found.`}</div>
                </section>
            );
        }

        const sections = [{
            name: header,
            items: segments
                .map(segment => ({
                    name: segment.name,
                    segment: segment,
                    disabled: this.props.disabledSegmentIds && this.props.disabledSegmentIds.includes(segment.id)
                }))
        }];

        return (
            <AccordianList
                id="SegmentPicker"
                key="segmentPicker"
                className="text-brand"
                maxHeight={maxHeight}
                sections={sections}
<<<<<<< HEAD
                searchable
                searchPlaceholder="Find a segment"
=======
                searchable={true}
                searchPlaceholder={t`Find a segment`}
>>>>>>> 46f91c4a
                onChange={this.onChangeSegment}
                itemIsSelected={(item) => item.segment ? item.segment.id === this.getSegmentId() : false}
                itemIsClickable={(item) => item.segment && !item.disabled}
                renderItemIcon={(item) => item.segment ? <Icon name="segment" size={18} /> : null}
                hideSingleSectionTitle={true}
            />
        );
    }

    render() {
        const { databases } = this.props;

        let dbId = this.getDatabaseId();
        let tableId = this.getTableId();
        var database = _.find(databases, (db) => db.id === dbId);
        var table = _.find(database && database.tables, (table) => table.id === tableId);

        var content;
        if (this.props.includeTables && this.props.segments) {
            const segmentId = this.getSegmentId();
            const segment = _.find(this.props.segments, (segment) => segment.id === segmentId);
            if (table) {
                content = <span className="text-grey no-decoration">{table.display_name || table.name}</span>;
            } else if (segment) {
                content = <span className="text-grey no-decoration">{segment.name}</span>;
            } else {
                content = <span className="text-grey-4 no-decoration">{t`Pick a segment or table`}</span>;
            }
        } else if (this.props.includeTables) {
            if (table) {
                content = <span className="text-grey no-decoration">{table.display_name || table.name}</span>;
            } else {
                content = <span className="text-grey-4 no-decoration">{t`Select a table`}</span>;
            }
        } else {
            if (database) {
                content = <span className="text-grey no-decoration">{database.name}</span>;
            } else {
                content = <span className="text-grey-4 no-decoration">t`Select a database`}</span>;
            }
        }

        var triggerElement = (
            <span className={this.props.className || "px2 py2 text-bold cursor-pointer text-default"} style={this.props.style}>
                {content}
                <Icon className="ml1" name="chevrondown" size={this.props.triggerIconSize || 8}/>
            </span>
        )

        return (
            <PopoverWithTrigger
                id="DataPopover"
                ref="popover"
                isInitiallyOpen={this.props.isInitiallyOpen}
                triggerElement={triggerElement}
                triggerClasses="flex align-center"
                horizontalAttachments={this.props.segments ? ["center", "left", "right"] : ["left"]}
            >
                { !this.props.includeTables ?
                    this.renderDatabasePicker :
                    this.state.selectedSchema && this.state.showTablePicker ?
                        this.renderTablePicker :
                        this.props.segments ?
                            this.state.showSegmentPicker ?
                                this.renderSegmentPicker :
                                this.renderSegmentAndDatabasePicker :
                            this.renderDatabaseSchemaPicker
                }
            </PopoverWithTrigger>
        );
    }
}<|MERGE_RESOLUTION|>--- conflicted
+++ resolved
@@ -321,15 +321,9 @@
                         renderItemIcon={(item) => item.table ? <Icon name="table2" size={18} /> : null}
                     />
                     { isSavedQuestionList && (
-<<<<<<< HEAD
                         <div className="bg-slate-extra-light p2 text-centered border-top">
-                            Is a question missing?
-                            <a href="http://metabase.com/docs/latest/users-guide/04-asking-questions.html#source-data" className="block link">Learn more about nested queries</a>
-=======
-                        <div className="bg-slate-extra-light p2 text-centered">
                             {t`Is a question missing?`}
                             <a href="http://metabase.com/docs/latest/users-guide/04-asking-questions.html#source-data" className="block link">{t`Learn more about nested queries`}</a>
->>>>>>> 46f91c4a
                         </div>
                     )}
                 </div>
@@ -379,13 +373,8 @@
                 className="text-brand"
                 maxHeight={maxHeight}
                 sections={sections}
-<<<<<<< HEAD
                 searchable
-                searchPlaceholder="Find a segment"
-=======
-                searchable={true}
                 searchPlaceholder={t`Find a segment`}
->>>>>>> 46f91c4a
                 onChange={this.onChangeSegment}
                 itemIsSelected={(item) => item.segment ? item.segment.id === this.getSegmentId() : false}
                 itemIsClickable={(item) => item.segment && !item.disabled}
