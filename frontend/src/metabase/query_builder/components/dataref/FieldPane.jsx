--- conflicted
+++ resolved
@@ -37,12 +37,8 @@
         datasetQuery: PropTypes.object,
         question: PropTypes.object,
         originalQuestion: PropTypes.object,
-<<<<<<< HEAD
-        loadTableAndForeignKeysFn: PropTypes.func.isRequired,
-=======
         metadata: PropTypes.object,
         fetchTableMetadata: PropTypes.func.isRequired,
->>>>>>> da136a5e
         runQuestionQuery: PropTypes.func.isRequired,
         setDatasetQuery: PropTypes.func.isRequired,
         setCardAndRun: PropTypes.func.isRequired,
@@ -75,23 +71,12 @@
                 query = query.clearAggregations()
             }
 
-<<<<<<< HEAD
-    groupBy() {
-        let { datasetQuery, question } = this.props;
-        if (!Query.hasValidAggregation(datasetQuery.query)) {
-            Query.clearAggregations(datasetQuery.query);
-        }
-        Query.addBreakout(datasetQuery.query, this.props.field.id);
-        this.props.setDatasetQuery(datasetQuery);
-        this.props.runQuestionQuery({ overrideWithCard: question.card() });
-=======
             const defaultBreakout = metadata.fields[field.id].getDefaultBreakout();
             query = query.addBreakout(defaultBreakout);
 
             this.props.updateQuestion(query.question())
             this.props.runQuestionQuery();
         }
->>>>>>> da136a5e
     }
 
     newCard = () => {
