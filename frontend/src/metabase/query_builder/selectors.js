
import { createSelector } from "reselect";
import _ from "underscore";

import { getTemplateTags } from "metabase/meta/Card";

import { isCardDirty, isCardRunnable } from "metabase/lib/card";
import { parseFieldTarget } from "metabase/lib/query_time";
import { isPK } from "metabase/lib/types";

export const uiControls                = state => state.qb.uiControls;

export const card                      = state => state.qb.card;
export const originalCard              = state => state.qb.originalCard;
export const parameterValues           = state => state.qb.parameterValues;

export const isDirty = createSelector(
	[card, originalCard],
	(card, originalCard) => {
		return isCardDirty(card, originalCard);
	}
);

export const isNew = (state) => state.qb.card && !state.qb.card.id;

export const getDatabaseId = createSelector(
	[card],
	(card) => card && card.dataset_query && card.dataset_query.database
);

export const databases                 = state => state.qb.databases;
export const tableForeignKeys          = state => state.qb.tableForeignKeys;
export const tableForeignKeyReferences = state => state.qb.tableForeignKeyReferences;

export const tables = createSelector(
	[getDatabaseId, databases],
    (databaseId, databases) => {
    	if (databaseId != null && databases && databases.length > 0) {
    		let db = _.findWhere(databases, { id: databaseId });
	        if (db && db.tables) {
	            return db.tables;
	        }
    	}

        return [];
    }
);

export const getNativeDatabases = createSelector(
	databases,
	(databases) =>
		databases && databases.filter(db => db.native_permissions === "write")
)

export const tableMetadata = createSelector(
	state => state.qb.tableMetadata,
	databases,
	(tableMetadata, databases) => tableMetadata && {
		...tableMetadata,
		db: _.findWhere(databases, { id: tableMetadata.db_id })
	}
)

export const getSampleDatasetId = createSelector(
	[databases],
	(databases) => {
		const sampleDataset = _.findWhere(databases, { is_sample: true });
		return sampleDataset && sampleDataset.id;
	}
)

export const getDatabaseFields = createSelector(
	[getDatabaseId, state => state.qb.databaseFields],
	(databaseId, databaseFields) => databaseFields[databaseId]
);

export const isObjectDetail = createSelector(
	[state => state.qb.queryResult],
	(queryResult) => {
		if (!queryResult || !queryResult.json_query) {
			return false;
		}

		const data = queryResult.data,
			  dataset_query = queryResult.json_query;

		let response = false;

	    // NOTE: we specifically use only the query result here because we don't want the state of the
	    //       visualization being shown (Object Details) to change as the query/card changes.

	    // "rows" type query w/ an '=' filter against the PK column
	    if (dataset_query.query &&
	            dataset_query.query.source_table &&
	            dataset_query.query.filter &&
				Query.isBareRows(dataset_query.query) &&
	            data.rows &&
	            data.rows.length === 1) {

	        // we need to know the PK field of the table that was queried, so find that now
	        let pkField;
	        for (var i=0; i < data.cols.length; i++) {
	            let coldef = data.cols[i];
	            if (coldef.table_id === dataset_query.query.source_table && isPK(coldef.special_type)) {
	                pkField = coldef.id;
	            }
	        }

	        // now check that we have a filter clause w/ '=' filter on PK column
	        if (pkField !== undefined) {
	            for (const filter of Query.getFilters(dataset_query.query)) {
	                if (Array.isArray(filter) &&
	                        filter.length === 3 &&
	                        filter[0] === "=" &&
   	                        parseFieldTarget(filter[1]) === pkField &&
	                        filter[2] !== null) {
	                    // well, all of our conditions have passed so we have an object detail query here
	                    response = true;
	                }
	            }
	        }
	    }

	    return response;
	}
);

export const queryResult = createSelector(
<<<<<<< HEAD
	[state => state.qb.queryResult, isObjectDetail],
	(queryResult, isObjectDetail) => {
		// if we are display bare rows, filter out columns with visibility_type = details-only
        if (queryResult && queryResult.json_query && !isObjectDetail &&
        		Query.isStructured(queryResult.json_query) &&
                Query.isBareRows(queryResult.json_query.query)) {
        	// TODO: mutability?
            queryResult.data = DataGrid.filterOnPreviewDisplay(queryResult.data);
        }

        return queryResult;
	}
=======
	[state => state.qb.queryResult],
	(queryResult) => queryResult
>>>>>>> 35466f46
);

export const getImplicitParameters = createSelector(
	[card, parameterValues],
	(card, parameterValues) =>
		getTemplateTags(card)
			.filter(tag => tag.type != null && tag.type !== "dimension")
			.map(tag => ({
				id: tag.id,
				type: tag.type === "date" ? "date/single" : "category",
				name: tag.display_name,
				value: parameterValues[tag.id] != null ? parameterValues[tag.id] : tag.default,
				default: tag.default
			}))
);

export const getParameters = createSelector(
	[getImplicitParameters],
	(implicitParameters) => implicitParameters
);

export const getIsRunnable = createSelector(
	[card, tableMetadata],
	(card, tableMetadata) => isCardRunnable(card, tableMetadata)
)<|MERGE_RESOLUTION|>--- conflicted
+++ resolved
@@ -7,6 +7,7 @@
 import { isCardDirty, isCardRunnable } from "metabase/lib/card";
 import { parseFieldTarget } from "metabase/lib/query_time";
 import { isPK } from "metabase/lib/types";
+import Query from "metabase/lib/query";
 
 export const uiControls                = state => state.qb.uiControls;
 
@@ -126,23 +127,8 @@
 );
 
 export const queryResult = createSelector(
-<<<<<<< HEAD
-	[state => state.qb.queryResult, isObjectDetail],
-	(queryResult, isObjectDetail) => {
-		// if we are display bare rows, filter out columns with visibility_type = details-only
-        if (queryResult && queryResult.json_query && !isObjectDetail &&
-        		Query.isStructured(queryResult.json_query) &&
-                Query.isBareRows(queryResult.json_query.query)) {
-        	// TODO: mutability?
-            queryResult.data = DataGrid.filterOnPreviewDisplay(queryResult.data);
-        }
-
-        return queryResult;
-	}
-=======
 	[state => state.qb.queryResult],
 	(queryResult) => queryResult
->>>>>>> 35466f46
 );
 
 export const getImplicitParameters = createSelector(
