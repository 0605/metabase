--- conflicted
+++ resolved
@@ -20,505 +20,6 @@
 import _ from "underscore";
 
 
-<<<<<<< HEAD
-// there might be a better way to organize sections
-// it feels like I'm duplicating a lot of routing logic here
-//TODO: refactor to use different container components for each section
-// initialize section metadata in there
-// may not be worthwhile due to the extra boilerplate required
-// try using a higher-order component to reduce boilerplate?
-const referenceSections = {
-    [`/reference/guide`]: {
-        id: `/reference/guide`,
-        name: "Start here",
-        breadcrumb: "Guide",
-        fetch: {
-            fetchGuide: [],
-            fetchDashboards: [],
-            fetchMetrics: [],
-            fetchSegments: [],
-            fetchDatabasesWithMetadata: []
-        },
-        icon: "reference",
-        sidebar: false
-    },
-    [`/reference/metrics`]: {
-        id: `/reference/metrics`,
-        name: "Metrics",
-        empty: {
-            title: "Metrics are the official numbers that your team cares about",
-            adminMessage: "Defining common metrics for your team makes it even easier to ask questions",
-            message: "Metrics will appear here once your admins have created some",
-            image: "app/assets/img/metrics-list",
-            adminAction: "Learn how to create metrics",
-            adminLink: "http://www.metabase.com/docs/latest/administration-guide/06-segments-and-metrics.html"
-        },
-        breadcrumb: "Metrics",
-        // mapping of propname to args of dispatch function
-        fetch: {
-            fetchMetrics: [],
-            fetchSegments: []
-        },
-        get: 'getMetrics',
-        icon: "ruler"
-    },
-    [`/reference/segments`]: {
-        id: `/reference/segments`,
-        name: "Segments",
-        empty: {
-            title: "Segments are interesting subsets of tables",
-            adminMessage: "Defining common segments for your team makes it even easier to ask questions",
-            message: "Segments will appear here once your admins have created some",
-            image: "app/assets/img/segments-list",
-            adminAction: "Learn how to create segments",
-            adminLink: "http://www.metabase.com/docs/latest/administration-guide/06-segments-and-metrics.html"
-        },
-        breadcrumb: "Segments",
-        fetch: {
-            fetchMetrics: [],
-            fetchSegments: []
-        },
-        get: 'getSegments',
-        icon: "segment"
-    },
-    [`/reference/databases`]: {
-        id: `/reference/databases`,
-        name: "Databases and tables",
-        empty: {
-            title: "Metabase is no fun without any data",
-            adminMessage: "Your databses will appear here once you connect one",
-            message: "Databases will appear here once your admins have added some",
-            image: "app/assets/img/databases-list",
-            adminAction: "Connect a database",
-            adminLink: "/admin/databases/create"
-        },
-        breadcrumb: "Databases",
-        fetch: {
-            fetchMetrics: [],
-            fetchSegments: [],
-            fetchDatabases: []
-        },
-        get: 'getDatabases',
-        icon: "database",
-        itemIcon: "database"
-    }
-};
-
-const getReferenceSections = (state, props) => referenceSections;
-
-const getMetricSections = (metric, table, user) => metric ? {
-    [`/reference/metrics/${metric.id}`]: {
-        id: `/reference/metrics/${metric.id}`,
-        name: 'Details',
-        update: 'updateMetric',
-        type: 'metric',
-        breadcrumb: `${metric.name}`,
-        fetch: {
-            fetchMetricTable: [metric.id],
-            // currently the only way to fetch metrics important fields
-            fetchGuide: []
-        },
-        get: 'getMetric',
-        icon: "document",
-        headerIcon: "ruler",
-        headerLink: getQuestionUrl({
-            dbId: table && table.db_id,
-            tableId: metric.table_id,
-            metricId: metric.id
-        }),
-        parent: referenceSections[`/reference/metrics`]
-    },
-    [`/reference/metrics/${metric.id}/questions`]: {
-        id: `/reference/metrics/${metric.id}/questions`,
-        name: `Questions about ${metric.name}`,
-        empty: {
-            message: `Questions about this metric will appear here as they're added`,
-            icon: "all",
-            action: "Ask a question",
-            link: getQuestionUrl({
-                dbId: table && table.db_id,
-                tableId: metric.table_id,
-                metricId: metric.id
-            })
-        },
-        type: 'questions',
-        sidebar: 'Questions about this metric',
-        breadcrumb: `${metric.name}`,
-        fetch: {
-            fetchMetricTable: [metric.id],
-            fetchQuestions: []
-        },
-        get: 'getMetricQuestions',
-        icon: "all",
-        headerIcon: "ruler",
-        parent: referenceSections[`/reference/metrics`]
-    },
-    [`/reference/metrics/${metric.id}/revisions`]: {
-        id: `/reference/metrics/${metric.id}/revisions`,
-        name: `Revision history for ${metric.name}`,
-        sidebar: 'Revision history',
-        breadcrumb: `${metric.name}`,
-        hidden: user && !user.is_superuser,
-        fetch: {
-            fetchMetricRevisions: [metric.id]
-        },
-        get: 'getMetricRevisions',
-        icon: "history",
-        headerIcon: "ruler",
-        parent: referenceSections[`/reference/metrics`]
-    }
-} : {};
-
-const getSegmentSections = (segment, table, user) => segment ? {
-    [`/reference/segments/${segment.id}`]: {
-        id: `/reference/segments/${segment.id}`,
-        name: 'Details',
-        update: 'updateSegment',
-        type: 'segment',
-        questions: [
-            {
-                text: `Number of ${segment.name}`,
-                icon: { name: "number", scale: 1, viewBox: "8 8 16 16" },
-                link: getQuestionUrl({
-                    dbId: table && table.db_id,
-                    tableId: segment.table_id,
-                    segmentId: segment.id,
-                    getCount: true
-                })
-            },
-            {
-                text: `See all ${segment.name}`,
-                icon: "table2",
-                link: getQuestionUrl({
-                    dbId: table && table.db_id,
-                    tableId: segment.table_id,
-                    segmentId: segment.id
-                })
-            }
-        ],
-        breadcrumb: `${segment.name}`,
-        fetch: {
-            fetchSegmentTable: [segment.id]
-        },
-        get: 'getSegment',
-        icon: "document",
-        headerIcon: "segment",
-        headerLink: getQuestionUrl({
-            dbId: table && table.db_id,
-            tableId: segment.table_id,
-            segmentId: segment.id
-        }),
-        parent: referenceSections[`/reference/segments`]
-    },
-    [`/reference/segments/${segment.id}/fields`]: {
-        id: `/reference/segments/${segment.id}/fields`,
-        name: `Fields in ${segment.name}`,
-        empty: {
-            message: `Fields in this segment will appear here as they're added`,
-            icon: "fields"
-        },
-        sidebar: 'Fields in this segment',
-        fetch: {
-            fetchSegmentFields: [segment.id]
-        },
-        get: "getFieldsBySegment",
-        breadcrumb: `${segment.name}`,
-        icon: "fields",
-        headerIcon: "segment",
-        parent: referenceSections[`/reference/segments`]
-    },
-    [`/reference/segments/${segment.id}/xray`]: {
-        id: `/reference/segments/${segment.id}/xray`,
-        name: `X-Ray ${segment.name}`,
-        empty: {
-            message: `This fields xray is loading`,
-            icon: "fields"
-        },
-        sidebar: 'X-Ray this Segment',
-        fetch: {
-            fetchSegmentFields: [segment.id]
-        },
-        get: "getFieldsBySegment",
-        breadcrumb: `${segment.name}`,
-        icon: "fields",
-        headerIcon: "segment",
-        parent: referenceSections[`/reference/segments`]
-    },   [`/reference/segments/${segment.id}/questions`]: {
-        id: `/reference/segments/${segment.id}/questions`,
-        name: `Questions about ${segment.name}`,
-        empty: {
-            message: `Questions about this segment will appear here as they're added`,
-            icon: "all",
-            action: "Ask a question",
-            link: getQuestionUrl({
-                dbId: table && table.db_id,
-                tableId: segment.table_id,
-                segmentId: segment.id
-            })
-        },
-        type: 'questions',
-        sidebar: 'Questions about this segment',
-        breadcrumb: `${segment.name}`,
-        fetch: {
-            fetchSegmentTable: [segment.id],
-            fetchQuestions: []
-        },
-        get: 'getSegmentQuestions',
-        icon: "all",
-        headerIcon: "segment",
-        parent: referenceSections[`/reference/segments`]
-    },
-    [`/reference/segments/${segment.id}/revisions`]: {
-        id: `/reference/segments/${segment.id}/revisions`,
-        name: `Revision history for ${segment.name}`,
-        sidebar: 'Revision history',
-        breadcrumb: `${segment.name}`,
-        hidden: user && !user.is_superuser,
-        fetch: {
-            fetchSegmentRevisions: [segment.id]
-        },
-        get: 'getSegmentRevisions',
-        icon: "history",
-        headerIcon: "segment",
-        parent: referenceSections[`/reference/segments`]
-    }
-} : {};
-
-const getSegmentFieldSections = (segment, table, field, user) => segment && field ? {
-    [`/reference/segments/${segment.id}/fields/${field.id}`]: {
-        id: `/reference/segments/${segment.id}/fields/${field.id}`,
-        name: 'Details',
-        update: 'updateField',
-        type: 'field',
-        questions: [
-            {
-                text: `Number of ${table && table.display_name} grouped by ${field.display_name}`,
-                icon: { name: "number", scale: 1, viewBox: "8 8 16 16" },
-                link: getQuestionUrl({
-                    dbId: table && table.db_id,
-                    tableId: field.table_id,
-                    fieldId: field.id,
-                    getCount: true
-                })
-            },
-            {
-                text: `All distinct values of ${field.display_name}`,
-                icon: "table2",
-                link: getQuestionUrl({
-                    dbId: table && table.db_id,
-                    tableId: field.table_id,
-                    fieldId: field.id
-                })
-            }
-        ],
-        breadcrumb: `${field.display_name}`,
-        fetch: {
-            fetchSegmentFields: [segment.id]
-        },
-        get: "getFieldBySegment",
-        icon: "document",
-        headerIcon: "field",
-        parent: getSegmentSections(segment)[`/reference/segments/${segment.id}/fields`]
-    }
-} : {};
-
-const getDatabaseSections = (database) => database ? {
-    [`/reference/databases/${database.id}`]: {
-        id: `/reference/databases/${database.id}`,
-        name: 'Details',
-        update: 'updateDatabase',
-        type: 'database',
-        breadcrumb: `${database.name}`,
-        fetch: {
-            fetchDatabaseMetadata: [database.id]
-        },
-        get: 'getDatabase',
-        icon: "document",
-        headerIcon: "database",
-        parent: referenceSections[`/reference/databases`]
-    },
-    [`/reference/databases/${database.id}/tables`]: {
-        id: `/reference/databases/${database.id}/tables`,
-        name: `Tables in ${database.name}`,
-        type: 'tables',
-        empty: {
-            message: `Tables in this database will appear here as they're added`,
-            icon: "table2"
-        },
-        sidebar: 'Tables in this database',
-        breadcrumb: `${database.name}`,
-        fetch: {
-            fetchDatabaseMetadata: [database.id]
-        },
-        get: 'getTablesByDatabase',
-        icon: "table2",
-        headerIcon: "database",
-        parent: referenceSections[`/reference/databases`]
-    }
-} : {};
-
-const getTableSections = (database, table) => database && table ? {
-    [`/reference/databases/${database.id}/tables/${table.id}`]: {
-        id: `/reference/databases/${database.id}/tables/${table.id}`,
-        name: 'Details',
-        update: 'updateTable',
-        type: 'table',
-        questions: [
-            {
-                text: `Count of ${table.display_name}`,
-                icon: { name: "number", scale: 1, viewBox: "8 8 16 16" },
-                link: getQuestionUrl({
-                    dbId: table.db_id,
-                    tableId: table.id,
-                    getCount: true
-                })
-            },
-            {
-                text: `See raw data for ${table.display_name}`,
-                icon: "table2",
-                link: getQuestionUrl({
-                    dbId: table.db_id,
-                    tableId: table.id,
-                })
-            }
-        ],
-        breadcrumb: `${table.display_name}`,
-        fetch: {
-            fetchDatabaseMetadata: [database.id]
-        },
-        get: 'getTable',
-        icon: "document",
-        headerIcon: "table2",
-        headerLink: getQuestionUrl({
-            dbId: table.db_id,
-            tableId: table.id,
-        }),
-        parent: getDatabaseSections(database)[`/reference/databases/${database.id}/tables`]
-    },
-    [`/reference/databases/${database.id}/tables/${table.id}/fields`]: {
-        id: `/reference/databases/${database.id}/tables/${table.id}/fields`,
-        name: `Fields in ${table.display_name}`,
-        empty: {
-            message: `Fields in this table will appear here as they're added`,
-            icon: "fields"
-        },
-        sidebar: 'Fields in this table',
-        breadcrumb: `${table.display_name}`,
-        fetch: {
-            fetchDatabaseMetadata: [database.id]
-        },
-        get: "getFieldsByTable",
-        icon: "fields",
-        headerIcon: "table2",
-        parent: getDatabaseSections(database)[`/reference/databases/${database.id}/tables`]
-    },
-    [`/reference/databases/${database.id}/tables/${table.id}/xray`]: {
-        id: `/reference/databases/${database.id}/tables/${table.id}/xray`,
-        name: `Xray of ${table.display_name}`,
-        empty: {
-            message: `Loading X-Ray`,
-            icon: "fields"
-        },
-        sidebar: 'X-Ray this table',
-        breadcrumb: `${table.display_name}`,
-        fetch: {
-            fetchDatabaseMetadata: [database.id]
-        },
-        get: 'getTable',
-        icon: "fields",
-        headerIcon: "table2",
-        parent: getDatabaseSections(database)[`/reference/databases/${database.id}/tables`]
-    },
-    [`/reference/databases/${database.id}/tables/${table.id}/questions`]: {
-        id: `/reference/databases/${database.id}/tables/${table.id}/questions`,
-        name: `Questions about ${table.display_name}`,
-        empty: {
-            message: `Questions about this table will appear here as they're added`,
-            icon: "all",
-            action: "Ask a question",
-            link: getQuestionUrl({
-                dbId: table.db_id,
-                tableId: table.id,
-            })
-        },
-        type: 'questions',
-        sidebar: 'Questions about this table',
-        breadcrumb: `${table.display_name}`,
-        fetch: {
-            fetchDatabaseMetadata: [database.id], fetchQuestions: []
-        },
-        get: 'getTableQuestions',
-        icon: "all",
-        headerIcon: "table2",
-        parent: getDatabaseSections(database)[`/reference/databases/${database.id}/tables`]
-    }
-} : {};
-
-const getTableFieldSections = (database, table, field) => database && table && field ? {
-    [`/reference/databases/${database.id}/tables/${table.id}/fields/${field.id}`]: {
-        id: `/reference/databases/${database.id}/tables/${table.id}/fields/${field.id}`,
-        name: 'Details',
-        update: 'updateField',
-        type: 'field',
-        questions: [
-            {
-                text: `Number of ${table.display_name} grouped by ${field.display_name}`,
-                icon: { name: "bar", scale: 1, viewBox: "8 8 16 16" },
-                link: getQuestionUrl({
-                    dbId: database.id,
-                    tableId: table.id,
-                    fieldId: field.id,
-                    getCount: true,
-                    visualization: 'bar'
-                })
-            },
-            {
-                text: `Number of ${table.display_name} grouped by ${field.display_name}`,
-                icon: { name: "pie", scale: 1, viewBox: "8 8 16 16" },
-                link: getQuestionUrl({
-                    dbId: database.id,
-                    tableId: table.id,
-                    fieldId: field.id,
-                    getCount: true,
-                    visualization: 'pie'
-                })
-            },
-            {
-                text: `All distinct values of ${field.display_name}`,
-                icon: "table2",
-                link: getQuestionUrl({
-                    dbId: database.id,
-                    tableId: table.id,
-                    fieldId: field.id
-                })
-            }
-        ],
-        breadcrumb: `${field.display_name}`,
-        fetch: {
-            fetchDatabaseMetadata: [database.id]
-        },
-        get: "getField",
-        icon: "document",
-        headerIcon: "field",
-        parent: getTableSections(database, table)[`/reference/databases/${database.id}/tables/${table.id}/fields`]
-    },
-    [`/reference/databases/${database.id}/tables/${table.id}/fields/${field.id}/xray`]: {
-        id: `/reference/databases/${database.id}/tables/${table.id}/fields/${field.id}/xray`,
-        name: 'X-Ray',
-        type: 'field',
-        breadcrumb: `X-Ray ${field.display_name}`,
-        fetch: {
-            fetchDatabaseMetadata: [database.id]
-        },
-        get: "getField",
-        icon: "document",
-        headerIcon: "field",
-        parent: getTableSections(database, table)[`/reference/databases/${database.id}/tables/${table.id}/fields`]
-    }
-} : {};
-
-=======
->>>>>>> cf9d83e6
 export const getUser = (state, props) => state.currentUser;
 
 export const getMetricId = (state, props) => Number.parseInt(props.params.metricId);
